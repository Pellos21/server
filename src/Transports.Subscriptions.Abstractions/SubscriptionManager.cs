--- conflicted
+++ resolved
@@ -6,11 +6,8 @@
 using System.Threading.Tasks;
 using GraphQL.Server.Transports.Subscriptions.Abstractions.Internal;
 using GraphQL.Subscription;
-<<<<<<< HEAD
 using GraphQL.Transport;
-=======
 using Microsoft.Extensions.DependencyInjection;
->>>>>>> 5f7b7b2d
 using Microsoft.Extensions.Logging;
 
 namespace GraphQL.Server.Transports.Subscriptions.Abstractions
@@ -93,27 +90,17 @@
                 payload.OperationName,
                 payload.Query);
 
-<<<<<<< HEAD
-            var result = await _executer.ExecuteAsync(
-                payload.OperationName,
-                payload.Query,
-                payload.Variables,
-                context,
-                null // TODO: find later a better way to specify services
-            ).ConfigureAwait(false);
-=======
             ExecutionResult result;
             using (var scope = _serviceScopeFactory.CreateScope())
             {
                 result = await _executer.ExecuteAsync(
                     payload.OperationName,
                     payload.Query,
-                    payload.Variables?.ToInputs(),
+                    payload.Variables,
                     context,
                     scope.ServiceProvider
                 ).ConfigureAwait(false);
             }
->>>>>>> 5f7b7b2d
 
             if (result.Errors != null && result.Errors.Any())
             {
